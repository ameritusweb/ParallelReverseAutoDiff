# ParallelReverseAutoDiff
Parallel Reverse Mode Automatic Differentiation in C#

![Logo](https://raw.githubusercontent.com/ameritusweb/ParallelReverseAutoDiff/main/docs/parallelreverseautodiff_logo2.png)

[![NuGet version (parallelreverseautodiff)](https://img.shields.io/nuget/v/parallelreverseautodiff?style=flat-square)](https://www.nuget.org/packages/parallelreverseautodiff/)
![Nuget](https://img.shields.io/nuget/dt/parallelreverseautodiff?style=flat-square)
[![Codacy Badge](https://app.codacy.com/project/badge/Grade/7f9f69794dd74a97aeaac17ebd1580ec)](https://app.codacy.com/gh/ameritusweb/ParallelReverseAutoDiff/dashboard?utm_source=gh&utm_medium=referral&utm_content=&utm_campaign=Badge_grade)

## Table of Contents
- [Overview](#overview)
- [ParallelReverseAutoDiffLite](#parallelreverseautodifflite)
- [Building your Neural Network Model](#building-your-neural-network-model)
- [Understanding the JSON Architecture](#understanding-the-json-architecture)
- [Instantiating the Architecture](#instantiating-the-architecture)
- [Instantiating the Computational Graph](#instantiating-the-computational-graph)
- [Populating the Backward Dependency Counts](#populating-the-backward-dependency-counts)
- [Running the Forward Pass](#running-the-forward-pass)
- [Creating a Loss Function](#creating-a-loss-function)
- [Running the Backward Pass](#running-the-backward-pass)
- [Clipping the Gradients](#clipping-the-gradients)
- [Updating the Weights](#updating-the-weights)
- [Using CUDA Operations](#using-cuda-operations)
- [PradOp](#pradop)
- [Customization](#customization)
  - [Custom Neural Network Operations](#custom-neural-network-operations)
- [Examples](#examples)
- [Support Developer](#support-developer)
- [Star the Project](#star-the-project)
- [Reporting Bugs](#reporting-bugs)

ParallelReverseAutoDiff (PRAD) is a thread-safe C# library designed for reverse mode automatic differentiation, optimized for parallel computation and primed for the demands of modern machine learning applications and neural network training. It leverages semaphores and locks to orchestrate between threads, ensuring precision during gradient accumulation.

Upon the realm of code, a gem does shine,

PRAD, a library so divine.

In C# it's crafted, threads align,

Parallel tasks in order, by design.


Reverse mode diff, its core decree,

For neural nets, the key to see.

With batch operations, swift and free,

And ILGPU's might, a sight to be.


From JSON springs architecture grand,

A computational graph, complex and planned.

In the realm of AI, it takes a stand,

A tool of power, in your hand.


So sing we now of PRAD's great glory,

Etched forever in code's vast story.

[API Documentation](https://ameritusweb.github.io/ParallelReverseAutoDiff/api/index.html)

## Overview

Each operation in PRAD is embodied as a node with forward and backward functions, facilitating the efficient calculation of derivatives. This design is particularly beneficial for large-scale problems and complex neural network architectures, where computational efficiency is paramount.

A standout feature of PRAD is its innovative use of the visitor pattern. The library includes a specialized 'Neural Network Visitor' which traverses neural network nodes across different threads. This visitor is tasked with gradient accumulation on nodes shared across multiple threads, allowing for parallelized computations while maintaining consistency and avoiding race conditions.

Moreover, PRAD introduces a data-driven approach to neural network architecture design, allowing for rapid prototyping and experimentation. The library leverages the power of ILGPU, a high-performance GPU-accelerated library for .NET programs, to perform complex computations on the GPU, further enhancing its performance and scalability.

PRAD's dynamic computational graph, constructed from JSON architecture, allows for the efficient computation of gradients, a crucial aspect of the backpropagation process used in training neural networks. This unique blend of features makes PRAD an efficient, scalable, and groundbreaking automatic differentiation solution.

### Prerequisites
Download and install the [Cuda Toolkit 12.0](https://developer.nvidia.com/cuda-12-0-0-download-archive) if you want to use the CudaMatrixMultiplyOperation.

### ParallelReverseAutoDiffLite
ParallelReverseAutoDiffLite (PRADLite) is a lightweight version of PRAD that uses single-precision floating point numbers (float) instead of double-precision floating point numbers (double). This can lead to significant improvements in performance and memory efficiency, especially beneficial for large-scale models and datasets.

#### Key Differences

- **Precision**: PRADLite uses float for all computations, reducing memory footprint and potentially increasing computational speed at the cost of precision.
- **Performance**: Due to the reduced memory requirements and computational overhead, PRADLite can perform faster on both CPUs and GPUs.
- **Compatibility**: PRADLite retains the same API as PRAD, making it easy to switch between the two versions based on your performance needs.

To use PRADLite, simply reference the `ParallelReverseAutoDiffLite` NuGet package in your project instead of `ParallelReverseAutoDiff`.

### Regular Operations
AddGaussianNoiseOperation

AmplifiedSigmoidOperation - Used for gradient amplification.

ApplyDropoutOperation

BatchNormalizationOperation

CosineProjectionOperation

CosineScalingOperation

CudaMatrixMultiplyOperation - Leverages NVIDIA GPUs for fast computation.

DualWeightedOperation

ElementwiseMultiplyAndSumOperation

EmbeddingOperation - Used for word or subword embeddings.

FeatureAggregationOperation - Used for GATs

GELUOperation

GpuMatrixMultiplyAndSumOperation - Leverages NVIDIA, AMD, or Intel GPUs for fast computation.

GpuMatrixMultiplyOperation - Leverages NVIDIA, AMD, or Intel GPUs for fast computation.

GraphAttentionOperation - Used for GATs

HadamardProductOperation

HierarchicalScalingOperation - For increased interpretability.

LayerNormalizationOperation

LeakyReLUOperation

MatrixAddOperation

MatrixAddBroadcastingOperation

MatrixAddThreeOperation

MatrixAverageOperation

MatrixBroadcastOperation

MatrixConcatenateOperation

MatrixDiagonalFilterOperation

MatrixHorizontalConcatenateOperation

MatrixMultiplyOperation

MatrixMultiplyAndSumOperation

MatrixMultiplyAndSumRowsOperation

MatrixMultiplyScalarOperation

MatrixSumOperation

MatrixTransposeOperation

MatrixRowConcatenateOperation

MatrixVectorConcatenateOperation

MatrixVerticalConcatenateOperation

MultiQuerySelfAttentionOperation

PaddingMaskOperation

ReLUOperation

RMSNormOperation

ScaleAndShiftOperation

SigmoidOperation

SineSoftmaxOperation - Reduces the vanishing gradient problem with traditional softmax.

SoftmaxOperation

StretchedSigmoidOperation

SwigLUOperation

SwishOperation

TanhOperation

VariedSoftmaxOperation

### Deep Operations
These types of operations operate on instances of the DeepMatrix class which is a 3-D matrix.
The first dimension is the channel size and the second and third dimensions are the row and column sizes respectively.

DeepBatchNormalizationOperation

DeepConcatenateOperation

DeepConvolutionOperation

DeepLeakyReLUOperation

DeepMatrixElementwiseAddOperation

DeepMatrixElementWiseMultiplySumOperation

DeepMaxPoolOperation

DeepPairwiseAttentionOperation

DeepReLUOperation

DeepScaleAndShiftOperation

FlattenOperation

### Vector Neural Network (VNN) Operations
These types of operations typically operate on instances of the Matrix class where the left half are magnitudes and the right half are angles in radians.
Learn more about Vector Neural Networks [here](https://www.amazon.com/Vector-Neural-Networks-Geometric-Tensors-ebook/dp/B0CXBV3DY5/ref=sr_1_1).

ElementwiseSquareOperation

ElementwiseVectorAddOperation

ElementwiseVectorCartesianSummationOperation

ElementwiseVectorConstituentMultiplyOperation

ElementwiseVectorDecompositionOperation

ElementwiseVectorMiniDecompositionOperation

PairwiseSineSoftmaxOperation

VectorAttentionBinaryOperation

VectorAttentionOperation

VectorizeOperation

### Neural Network Parameters

Each neural network base class has a set of parameters that can be used to configure the neural network. They are as follows:

```csharp
/// <summary>
/// Gets or sets the batch size.
/// </summary>
public int BatchSize { get; set; } = 8;

/// <summary>
/// Gets or sets the dropout rate for the apply dropout operation.
/// </summary>
public double DropoutRate { get; set; } = 0.01d;

/// <summary>
/// Gets or sets the discount factor.
/// </summary>
public double DiscountFactor { get; set; } = 0.99d;

/// <summary>
/// Gets or sets the alpha value for the LeakyReLU operation.
/// </summary>
public double LeakyReLUAlpha { get; set; } = 0.01d;

/// <summary>
/// Gets or sets the learning rate.
/// </summary>
public double LearningRate { get; set; } = 0.001d;

/// <summary>
/// Gets or sets the noise ratio for the AddGaussianNoise operation.
/// </summary>
public double NoiseRatio { get; set; } = 0.01d;

/// <summary>
/// Gets or sets the pool size for the max pool operation.
/// </summary>
public int PoolSize { get; set; } = 2;

/// <summary>
/// Gets or sets the convolution padding for the convolution operation.
/// </summary>
public int ConvolutionPadding { get; set; } = 2;

/// <summary>
/// Gets or sets the beta value for the SwigLU operation.
/// </summary>
public double SwigLUBeta { get; set; } = 1d;

/// <summary>
/// Gets or sets the Adam iteration.
/// </summary>
public double AdamIteration { get; set; } = 1d;

/// <summary>
/// Gets or sets the Adam beta 1.
/// </summary>
public double AdamBeta1 { get; set; } = 0.9d;

/// <summary>
/// Gets or sets the Adam beta 2.
/// </summary>
public double AdamBeta2 { get; set; } = 0.999d;

/// <summary>
/// Gets or sets the Adam epsilon value.
/// </summary>
public double AdamEpsilon { get; set; } = 1E-8d;

/// <summary>
/// Gets or sets the clip value.
/// </summary>
public double ClipValue { get; set; } = 4;

/// <summary>
/// Gets or sets the minimum clip value.
/// </summary>
public double MinimumClipValue { get; set; } = 1E-16;

/// <summary>
/// Gets or sets the number of time steps.
/// </summary>
public int NumTimeSteps { get; set; }

/// <summary>
/// Gets or sets the input sequence.
/// </summary>
public Matrix[] InputSequence { get; set; }

/// <summary>
/// Gets or sets the rewards for policy gradient optimization.
/// </summary>
public List<double> Rewards { get; set; }

/// <summary>
/// Gets or sets the chosen actions for policy gradient optimization.
/// </summary>
public List<Matrix> ChosenActions { get; set; }
```

## Usage

### Building your Neural Network Model

```csharp
var embeddingLayerBuilder = new ModelLayerBuilder(this)
    .AddModelElementGroup("We", new[] { hiddenSize, this.originalInputSize }, InitializationType.Xavier)
    .AddModelElementGroup("be", new[] { hiddenSize, outputSize }, InitializationType.Zeroes);
this.embeddingLayer = embeddingLayerBuilder.Build();

var hiddenLayerBuilder = new ModelLayerBuilder(this)
    .AddModelElementGroup("Wo", new[] { numLayers, hiddenSize, inputSize }, InitializationType.Xavier)
    .AddModelElementGroup("Uo", new[] { numLayers, hiddenSize, hiddenSize }, InitializationType.Xavier)
    .AddModelElementGroup("bo", new[] { numLayers, hiddenSize, outputSize }, InitializationType.Zeroes)
    .AddModelElementGroup("Wi", new[] { numLayers, hiddenSize, inputSize }, InitializationType.Xavier)
    .AddModelElementGroup("Ui", new[] { numLayers, hiddenSize, hiddenSize }, InitializationType.Xavier)
    .AddModelElementGroup("bi", new[] { numLayers, hiddenSize, outputSize }, InitializationType.Zeroes)
    .AddModelElementGroup("Wf", new[] { numLayers, hiddenSize, inputSize }, InitializationType.Xavier)
    .AddModelElementGroup("Uf", new[] { numLayers, hiddenSize, hiddenSize }, InitializationType.Xavier)
    .AddModelElementGroup("bf", new[] { numLayers, hiddenSize, outputSize }, InitializationType.Zeroes)
    .AddModelElementGroup("Wc", new[] { numLayers, hiddenSize, inputSize }, InitializationType.Xavier)
    .AddModelElementGroup("Uc", new[] { numLayers, hiddenSize, hiddenSize }, InitializationType.Xavier)
    .AddModelElementGroup("bc", new[] { numLayers, hiddenSize, outputSize }, InitializationType.Zeroes)
    .AddModelElementGroup("Wq", new[] { numLayers, hiddenSize, hiddenSize }, InitializationType.Xavier)
    .AddModelElementGroup("Wk", new[] { numLayers, hiddenSize, hiddenSize }, InitializationType.Xavier)
    .AddModelElementGroup("Wv", new[] { numLayers, hiddenSize, hiddenSize }, InitializationType.Xavier);
this.hiddenLayer = hiddenLayerBuilder.Build();

var outputLayerBuilder = new ModelLayerBuilder(this)
    .AddModelElementGroup("V", new[] { outputSize, hiddenSize }, InitializationType.Xavier)
    .AddModelElementGroup("b", new[] { outputSize, 1 }, InitializationType.Zeroes);
this.outputLayer = outputLayerBuilder.Build();
```

Each model element group needs a unique identifier, a size array, and an initialization type.

The three possible initialization types are Xavier, He, and Zeroes.

The group consists of weights, gradients, and moments for Adam optimization.

The initialization type is used to initialize the model element group's weights.

The model element group's elements are stored in a matrix whose size is specified by the size array.

In this example, for the hidden layer, the first dimension is the number of layers and the second and third dimensions are the row and column sizes respectively.

### Understanding the JSON Architecture

Here is an example:
```json
{
  "timeSteps": [
    {
      "startOperations": [
        {
          "id": "projectedInput",
          "description": "Multiply the input with the weight matrix",
          "type": "MatrixMultiplyOperation",
          "inputs": [ "We", "inputSequence[t]" ],
          "gradientResultTo": [ "dWe", null ]
        },
        {
          "id": "embeddedInput",
          "description": "Add the bias",
          "type": "MatrixAddOperation",
          "inputs": [ "projectedInput", "be" ],
          "gradientResultTo": [ null, "dbe" ]
        }
      ],
      "layers": [
        {
          "operations": [
            {
              "id": "wf_currentInput",
              "type": "MatrixMultiplyOperation",
              "inputs": [ "Wf[layerIndex]", "currentInput" ],
              "gradientResultTo": [ "dWf[layerIndex]", null ]
            },
            {
              "id": "uf_previousHiddenState",
              "type": "MatrixMultiplyOperation",
              "inputs": [ "Uf[layerIndex]", "previousHiddenState" ],
              "gradientResultTo": [ "dUf[layerIndex]", null ]
            },
            {
              "id": "f_add",
              "type": "MatrixAddThreeOperation",
              "inputs": [ "wf_currentInput", "uf_previousHiddenState", "bf[layerIndex]" ],
              "gradientResultTo": [ null, null, "dbf[layerIndex]" ]
            },
            {
              "id": "intermediate_f_1",
              "description": "Compute the forget gate",
              "type": "MatrixTransposeOperation",
              "inputs": [ "f_add" ]
            },
            {
              "id": "intermediate_f_2",
              "description": "Compute the forget gate",
              "type": "LayerNormalizationOperation",
              "inputs": [ "intermediate_f_1" ]
            },
            {
              "id": "intermediate_f_3",
              "description": "Compute the forget gate",
              "type": "MatrixTransposeOperation",
              "inputs": [ "intermediate_f_2" ]
            },
            {
              "id": "f",
              "description": "Compute the forget gate",
              "type": "AmplifiedSigmoidOperation",
              "inputs": [ "intermediate_f_3" ],
              "setResultTo": "f[t][layerIndex]"
            },
            {
              "id": "wi_currentInput",
              "type": "MatrixMultiplyOperation",
              "inputs": [ "Wi[layerIndex]", "currentInput" ],
              "gradientResultTo": [ "dWi[layerIndex]", null ]
            },
            {
              "id": "ui_previousHiddenState",
              "type": "MatrixMultiplyOperation",
              "inputs": [ "Ui[layerIndex]", "previousHiddenState" ],
              "gradientResultTo": [ "dUi[layerIndex]", null ]
            },
            {
              "id": "i_add",
              "type": "MatrixAddThreeOperation",
              "inputs": [ "wi_currentInput", "ui_previousHiddenState", "bi[layerIndex]" ],
              "gradientResultTo": [ null, null, "dbi[layerIndex]" ]
            },
            {
              "id": "intermediate_i_1",
              "description": "Compute the input gate",
              "type": "MatrixTransposeOperation",
              "inputs": [ "i_add" ]
            },
            {
              "id": "intermediate_i_2",
              "description": "Compute the input gate",
              "type": "LayerNormalizationOperation",
              "inputs": [ "intermediate_i_1" ]
            },
            {
              "id": "intermediate_i_3",
              "description": "Compute the input gate",
              "type": "MatrixTransposeOperation",
              "inputs": [ "intermediate_i_2" ]
            },
            {
              "id": "i",
              "description": "Compute the input gate",
              "type": "AmplifiedSigmoidOperation",
              "inputs": [ "intermediate_i_3" ],
              "setResultTo": "i[t][layerIndex]"
            },
            {
              "id": "wc_currentInput",
              "type": "MatrixMultiplyOperation",
              "inputs": [ "Wc[layerIndex]", "currentInput" ],
              "gradientResultTo": [ "dWc[layerIndex]", null ]
            },
            {
              "id": "uc_previousHiddenState",
              "type": "MatrixMultiplyOperation",
              "inputs": [ "Uc[layerIndex]", "previousHiddenState" ],
              "gradientResultTo": [ "dUc[layerIndex]", null ]
            },
            {
              "id": "cHat_add",
              "type": "MatrixAddThreeOperation",
              "inputs": [ "wc_currentInput", "uc_previousHiddenState", "bc[layerIndex]" ],
              "gradientResultTo": [ null, null, "dbc[layerIndex]" ]
            },
            {
              "id": "intermediate_cHat_1",
              "description": "Compute the candidate memory cell state",
              "type": "MatrixTransposeOperation",
              "inputs": [ "cHat_add" ]
            },
            {
              "id": "intermediate_cHat_2",
              "description": "Compute the candidate memory cell state",
              "type": "LayerNormalizationOperation",
              "inputs": [ "intermediate_cHat_1" ]
            },
            {
              "id": "intermediate_cHat_3",
              "description": "Compute the candidate memory cell state",
              "type": "MatrixTransposeOperation",
              "inputs": [ "intermediate_cHat_2" ]
            },
            {
              "id": "cHat",
              "description": "Compute the candidate memory cell state",
              "type": "TanhOperation",
              "inputs": [ "intermediate_cHat_3" ],
              "setResultTo": "cHat[t][layerIndex]"
            },
            {
              "id": "f_previousMemoryCellState",
              "type": "HadamardProductOperation",
              "inputs": [ "f[t][layerIndex]", "previousMemoryCellState" ]
            },
            {
              "id": "i_cHat",
              "type": "HadamardProductOperation",
              "inputs": [ "i[t][layerIndex]", "cHat[t][layerIndex]" ]
            },
            {
              "id": "newC",
              "description": "Compute the memory cell state",
              "type": "MatrixAddOperation",
              "inputs": [ "f_previousMemoryCellState", "i_cHat" ]
            },
            {
              "id": "newCTransposed",
              "type": "MatrixTransposeOperation",
              "inputs": [ "newC" ]
            },
            {
              "id": "newCNormalized",
              "type": "LayerNormalizationOperation",
              "inputs": [ "newCTransposed" ]
            },
            {
              "id": "c",
              "type": "MatrixTransposeOperation",
              "inputs": [ "newCNormalized" ],
              "setResultTo": "c[t][layerIndex]"
            },
            {
              "id": "wo_currentInput",
              "type": "MatrixMultiplyOperation",
              "inputs": [ "Wo[layerIndex]", "currentInput" ],
              "gradientResultTo": [ "dWo[layerIndex]", null ]
            },
            {
              "id": "uo_previousHiddenState",
              "type": "MatrixMultiplyOperation",
              "inputs": [ "Uo[layerIndex]", "previousHiddenState" ],
              "gradientResultTo": [ "dUo[layerIndex]", null ]
            },
            {
              "id": "o_add",
              "type": "MatrixAddThreeOperation",
              "inputs": [ "wo_currentInput", "uo_previousHiddenState", "bo[layerIndex]" ],
              "gradientResultTo": [ null, null, "dbo[layerIndex]" ]
            },
            {
              "id": "o",
              "description": "Compute the output gate",
              "type": "LeakyReLUOperation",
              "inputs": [ "o_add" ],
              "setResultTo": "o[t][layerIndex]"
            },
            {
              "id": "c_tanh",
              "type": "TanhOperation",
              "inputs": [ "c" ]
            },
            {
              "id": "newH",
              "type": "HadamardProductOperation",
              "inputs": [ "o[t][layerIndex]", "c_tanh" ]
            },
            {
              "id": "keys",
              "type": "MatrixMultiplyOperation",
              "inputs": [ "Wk[layerIndex]", "embeddedInput" ],
              "gradientResultTo": [ "dWk[layerIndex]", null ]
            },
            {
              "id": "queries",
              "type": "MatrixMultiplyOperation",
              "inputs": [ "Wq[layerIndex]", "previousHiddenState" ],
              "gradientResultTo": [ "dWq[layerIndex]", null ]
            },
            {
              "id": "values",
              "type": "MatrixMultiplyOperation",
              "inputs": [ "Wv[layerIndex]", "embeddedInput" ],
              "gradientResultTo": [ "dWv[layerIndex]", null ]
            },
            {
              "id": "queriesTranspose",
              "type": "MatrixTransposeOperation",
              "inputs": [ "queries" ]
            },
            {
              "id": "dotProduct",
              "description": "Compute the dot product of the queries and keys",
              "type": "MatrixMultiplyOperation",
              "inputs": [ "keys", "queriesTranspose" ]
            },
            {
              "id": "scaledDotProduct",
              "description": "Scale the dot product",
              "type": "MatrixMultiplyScalarOperation",
              "inputs": [ "dotProduct", "scaledDotProductScalar" ]
            },
            {
              "id": "scaledDotProductTranspose",
              "type": "MatrixTransposeOperation",
              "inputs": [ "scaledDotProduct" ]
            },
            {
              "id": "attentionWeights",
              "type": "SoftmaxOperation",
              "inputs": [ "scaledDotProductTranspose" ]
            },
            {
              "id": "attentionOutput",
              "type": "MatrixMultiplyOperation",
              "inputs": [ "attentionWeights", "values" ]
            },
            {
              "id": "newHWithAttentionOutput",
              "type": "MatrixAddOperation",
              "inputs": [ "newH", "attentionOutput" ]
            },
            {
              "id": "newHWithAttentionOutputTranspose",
              "type": "MatrixTransposeOperation",
              "inputs": [ "newHWithAttentionOutput" ]
            },
            {
              "id": "normalizedNewH",
              "type": "LayerNormalizationOperation",
              "inputs": [ "newHWithAttentionOutputTranspose" ]
            },
            {
              "id": "h",
              "type": "MatrixTransposeOperation",
              "inputs": [ "normalizedNewH" ],
              "setResultTo": "h[t][layerIndex]"
            }
          ]
        }
      ],
      "endOperations": [
        {
          "id": "v_h",
          "type": "MatrixMultiplyOperation",
          "inputs": [ "V", "hFromCurrentTimeStepAndLastLayer" ],
          "gradientResultTo": [ "dV", null ]
        },
        {
          "id": "v_h_b",
          "type": "MatrixAddOperation",
          "inputs": [ "v_h", "b" ],
          "gradientResultTo": [ null, "db" ]
        },
        {
          "id": "output_t",
          "type": "AmplifiedSigmoidOperation",
          "inputs": [ "v_h_b" ],
          "setResultTo": "output[t]"
        }
      ]
    }
  ]
}
```

Each operation in the JSON represents a step in a computational graph used for automatic differentiation. Here's what each field means:

*   "timeSteps": This is an array that represents the sequence of computational operations. Each element in the array is an object that corresponds to a computational timestep.

*   "startOperations": This is an array that defines the initial operations for the current timestep.

*   "layers": This represents a sequence of operations corresponding to the layers of the network. Each operation in a layer is a step in the computation, and the order of operations matters, as some operations depend on the results of previous operations. 

*   "endOperations": This is an array that defines the final operations for the current timestep.

Each operation object in "startOperations", "layers", or "endOperations" has several fields:

*   "id": This is a unique identifier for the operation.

*   "description": This is a human-readable description of what the operation does.

*   "type": This specifies the type of the operation.

*   "inputs": This is an array that lists the inputs for the operation. These are the identifiers of other nodes in the computational graph. The identifiers are either defined in the computational graph, or in operation finders declared in code when building an instance of the ComputationGraph class, for example the SelfAttentionMultiLayerLSTMComputationGraph class which is a subclass of ComputationGraph.

*   "gradientResultTo": This is an array that specifies where the results of the backward pass (i.e., the computed gradients) should be stored. A null value means that the gradient with respect to the input is not stored. There is an implicit mapping between the gradient and the input based on its position in the array.

*   "setResultTo": This is used to store the result of the operation for later use.

The JSON defines the steps in a machine learning model's forward pass and also specifies how the backward pass (which computes gradients for optimization) should be carried out.

By defining the operations and their connections in a JSON file, the graph can be easily constructed and modified, and the computations can be automatically differentiated and parallelized. This representation makes it possible to define a wide variety of models in a modular way, using the building blocks provided by the library.

### Instantiating the Architecture

Use a JSON serialization library like Newtonsoft.JSON to deserialize the JSON file to a JsonArchitecture object.

There are other JSON architectures available as well.

These include the 'NestedLayersJsonArchitecture', 'DualLayersJsonArchitecture', and 'TripleLayersJsonArchitecture'.

### Instantiating the Computational Graph

```c#
// Retrieve the matrices from the model layers created by the model layer builder.
var we = this.embeddingLayer.WeightMatrix("We");
var be = this.embeddingLayer.WeightMatrix("be");

var dwe = this.embeddingLayer.GradientMatrix("We");
var dbe = this.embeddingLayer.GradientMatrix("be");

var wf = this.hiddenLayer.WeightDeepMatrix("Wf");
var wi = this.hiddenLayer.WeightDeepMatrix("Wi");
var wc = this.hiddenLayer.WeightDeepMatrix("Wc");
var wo = this.hiddenLayer.WeightDeepMatrix("Wo");

var dwf = this.hiddenLayer.GradientDeepMatrix("Wf");
var dwi = this.hiddenLayer.GradientDeepMatrix("Wi");
var dwc = this.hiddenLayer.GradientDeepMatrix("Wc");
var dwo = this.hiddenLayer.GradientDeepMatrix("Wo");

var uf = this.hiddenLayer.WeightDeepMatrix("Uf");
var ui = this.hiddenLayer.WeightDeepMatrix("Ui");
var uc = this.hiddenLayer.WeightDeepMatrix("Uc");
var uo = this.hiddenLayer.WeightDeepMatrix("Uo");

var duf = this.hiddenLayer.GradientDeepMatrix("Uf");
var dui = this.hiddenLayer.GradientDeepMatrix("Ui");
var duc = this.hiddenLayer.GradientDeepMatrix("Uc");
var duo = this.hiddenLayer.GradientDeepMatrix("Uo");

var bf = this.hiddenLayer.WeightDeepMatrix("bf");
var bi = this.hiddenLayer.WeightDeepMatrix("bi");
var bc = this.hiddenLayer.WeightDeepMatrix("bc");
var bo = this.hiddenLayer.WeightDeepMatrix("bo");

var dbf = this.hiddenLayer.GradientDeepMatrix("bf");
var dbi = this.hiddenLayer.GradientDeepMatrix("bi");
var dbc = this.hiddenLayer.GradientDeepMatrix("bc");
var dbo = this.hiddenLayer.GradientDeepMatrix("bo");

var wq = this.hiddenLayer.WeightDeepMatrix("Wq");
var wk = this.hiddenLayer.WeightDeepMatrix("Wk");
var wv = this.hiddenLayer.WeightDeepMatrix("Wv");

var dwq = this.hiddenLayer.GradientDeepMatrix("Wf");
var dwk = this.hiddenLayer.GradientDeepMatrix("Wi");
var dwv = this.hiddenLayer.GradientDeepMatrix("Wc");

var v = this.outputLayer.WeightMatrix("V");
var b = this.outputLayer.WeightMatrix("b");

var dv = this.outputLayer.GradientMatrix("V");
var db = this.outputLayer.GradientMatrix("b");

// Instantiate the computation graph
this.computationGraph = new SelfAttentionMultiLayerLSTMComputationGraph(this);
var zeroMatrixHiddenSize = new Matrix(this.hiddenSize, 1);
this.computationGraph
    .AddIntermediate("inputSequence", x => this.Parameters.InputSequence[x.TimeStep])
    .AddIntermediate("output", x => this.output[x.TimeStep])
    .AddIntermediate("c", x => this.c[x.TimeStep][x.Layer])
    .AddIntermediate("h", x => this.h[x.TimeStep][x.Layer])
    .AddScalar("scaledDotProductScalar", x => 1.0d / PradMath.Sqrt(this.hiddenSize))
    .AddWeight("Wf", x => wf[x.Layer]).AddGradient("dWf", x => dwf[x.Layer])
    .AddWeight("Wi", x => wi[x.Layer]).AddGradient("dWi", x => dwi[x.Layer])
    .AddWeight("Wc", x => wc[x.Layer]).AddGradient("dWc", x => dwc[x.Layer])
    .AddWeight("Wo", x => wo[x.Layer]).AddGradient("dWo", x => dwo[x.Layer])
    .AddWeight("Uf", x => uf[x.Layer]).AddGradient("dUf", x => duf[x.Layer])
    .AddWeight("Ui", x => ui[x.Layer]).AddGradient("dUi", x => dui[x.Layer])
    .AddWeight("Uc", x => uc[x.Layer]).AddGradient("dUc", x => duc[x.Layer])
    .AddWeight("Uo", x => uo[x.Layer]).AddGradient("dUo", x => duo[x.Layer])
    .AddWeight("bf", x => bf[x.Layer]).AddGradient("dbf", x => dbf[x.Layer])
    .AddWeight("bi", x => bi[x.Layer]).AddGradient("dbi", x => dbi[x.Layer])
    .AddWeight("bc", x => bc[x.Layer]).AddGradient("dbc", x => dbc[x.Layer])
    .AddWeight("bo", x => bo[x.Layer]).AddGradient("dbo", x => dbo[x.Layer])
    .AddWeight("Wq", x => wq[x.Layer]).AddGradient("dWq", x => dwq[x.Layer])
    .AddWeight("Wk", x => wk[x.Layer]).AddGradient("dWk", x => dwk[x.Layer])
    .AddWeight("Wv", x => wv[x.Layer]).AddGradient("dWv", x => dwv[x.Layer])
    .AddWeight("We", x => we).AddGradient("dWe", x => dwe)
    .AddWeight("be", x => be).AddGradient("dbe", x => dbe)
    .AddWeight("V", x => v).AddGradient("dV", x => dv)
    .AddWeight("b", x => b).AddGradient("db", x => db)
    .AddOperationFinder("i", x => this.computationGraph[$"i_{x.TimeStep}_{x.Layer}"])
    .AddOperationFinder("f", x => this.computationGraph[$"f_{x.TimeStep}_{x.Layer}"])
    .AddOperationFinder("cHat", x => this.computationGraph[$"cHat_{x.TimeStep}_{x.Layer}"])
    .AddOperationFinder("o", x => this.computationGraph[$"o_{x.TimeStep}_{x.Layer}"])
    .AddOperationFinder("embeddedInput", x => this.computationGraph[$"embeddedInput_{x.TimeStep}_0"])
    .AddOperationFinder("hFromCurrentTimeStepAndLastLayer", x => this.computationGraph[$"h_{x.TimeStep}_{this.numLayers - 1}"])
    .AddOperationFinder("currentInput", x => x.Layer == 0 ? this.computationGraph[$"embeddedInput_{x.TimeStep}_0"] : this.computationGraph[$"h_{x.TimeStep}_{x.Layer - 1}"])
    .AddOperationFinder("previousHiddenState", x => x.TimeStep == 0 ? zeroMatrixHiddenSize : this.computationGraph[$"h_{x.TimeStep - 1}_{x.Layer}"])
    .AddOperationFinder("previousMemoryCellState", x => x.TimeStep == 0 ? zeroMatrixHiddenSize : this.computationGraph[$"c_{x.TimeStep - 1}_{x.Layer}"])
    .ConstructFromArchitecture(jsonArchitecture, this.numTimeSteps, this.numLayers);
```

Operation finders are a key component used to define and locate different operations in a neural network's computational graph. They're essentially functions that link to specific operations at different layers or time steps within the network. This is achieved by mapping string identifiers (IDs) to these operations, which are then used within a JSON architecture to establish the network's structure and sequence of computations. For example, an operation finder could link to a matrix multiplication operation in a specific layer of the network. By using these operation finders, developers can effectively manage complex computational graphs.

### Populating the Backward Dependency Counts

Then populate the backward dependency counts by running the following code. It only has to be run once to set up the backward dependency counts.
```c#
IOperationBase? backwardStartOperation = null;
for (int t = this.Parameters.NumTimeSteps - 1; t >= 0; t--)
{
    backwardStartOperation = this.computationGraph[$"output_t_{t}_0"];
    OperationGraphVisitor opVisitor = new OperationGraphVisitor(Guid.NewGuid().ToString(), backwardStartOperation, t);
    await opVisitor.TraverseAsync();
    await opVisitor.ResetVisitedCountsAsync(backwardStartOperation);
}
```

### Running the Forward Pass
```c#
var op = this.computationGraph.StartOperation ?? throw new Exception("Start operation should not be null.");
IOperationBase? currOp = null;
do
{
    var parameters = this.LookupParameters(op);
    var forwardMethod = op.OperationType.GetMethod("Forward") ?? throw new Exception($"Forward method should exist on operation of type {op.OperationType.Name}.");
    forwardMethod.Invoke(op, parameters);
    if (op.ResultToName != null)
    {
        var split = op.ResultToName.Split(new[] { '[', ']' }, StringSplitOptions.RemoveEmptyEntries);
        var oo = this.computationGraph[MatrixType.Intermediate, split[0], op.LayerInfo];
        op.CopyResult(oo);
    }

    currOp = op;
    if (op.HasNext)
    {
        op = op.Next;
    }
}
while (currOp.Next != null);
```

### Creating a Loss Function
Create a loss function like mean squared error, cross-entropy loss or using policy gradient methods.

Then calculate the gradient of the loss with respect to the output.

Plug the result in as the backward input for the backward start operation.

### Running the Backward Pass
```c#
IOperationBase? backwardStartOperation = null;
for (int t = this.Parameters.NumTimeSteps - 1; t >= 0; t--)
{
    backwardStartOperation = this.computationGraph[$"output_t_{t}_0"];
    if (gradientOfLossWrtOutput[t][0] != 0.0d)
    {
        var backwardInput = new Matrix(1, 1);
        backwardInput[0] = gradientOfLossWrtOutput[t];
        backwardStartOperation.BackwardInput = backwardInput;
        OperationNeuralNetworkVisitor opVisitor = new OperationNeuralNetworkVisitor(Guid.NewGuid().ToString(), backwardStartOperation, t);
        await opVisitor.TraverseAsync();
        opVisitor.Reset();
        traverseCount++;
    }
}
```

### Clipping the Gradients
```c#
GradientClipper clipper = new GradientClipper(this);
clipper.Clip(new[] { this.embeddingLayer, this.hiddenLayer, this.outputLayer });
```

### Updating the Weights
```c#
AdamOptimizer optimizer = new AdamOptimizer(this);
optimizer.Optimize(new[] { this.embeddingLayer, this.hiddenLayer, this.outputLayer });
```

### Using CUDA Operations
```c#
Cudablas.Instance.DeviceId = 0; // set the GPU to use, defaults to 0
Cudablas.Instance.Initialize(); // initialize the CUDA library
// ... <Run CUDA operations> ...
Cudablas.Instance.Dispose(); // dispose the CUDA library
```

## PradOp

`PradOp` is a 'pretty rad' automatic differentiation operation class in the ParallelReverseAutoDiff (PRAD) library, providing a lightweight reverse-mode automatic differentiation implementation. It supports various tensor operations and manages the computation graph for efficient gradient calculations. It is meant to be used within both the Forward and Backward functions for custom neural network operations to simplify the code, especially the backward pass, by leveraging automatic differentiation.

### Features

- **Efficient Tensor Operations**: Leverages the Tensor class for fast, vectorized computations using the math kernel library (MKL.NET).
- **Automatic Differentiation**: Records operations for both forward and backward passes.
- **Parallelization**: Supports parallel execution of multiple operations for improved performance.
- **Flexible Architecture**: Can be used as a standalone mini-computation graph or integrated into larger systems.
- **Rich Operation Set**: Includes element-wise operations, reshaping, transposing, gathering, and more.
- **Branching Support**: Allows for creation of complex computational graphs with branching paths.
- **Gradient Accumulation**: Designed to work with systems that use gradient accumulation and optimization.
- **Custom Operations**: Supports implementation of custom operations with automatic gradient computation.

### Key Components

#### PradOp

- Manages the computational graph and operations.
- Handles forward and backward passes.
- Supports branching and splitting for complex graph structures.

#### PradResult

- Encapsulates the result of a computation.
- Provides methods for backpropagation and chaining operations.

### Constructor 

```csharp 
public PradOp(Tensor seed) 
``` 

Creates a new instance of the `PradOp` class with a seed tensor. 

- `seed`: The initial tensor to start computations with. 

### Properties 

| Property | Type | Description | 
|----------|------|-------------| 
| `UpstreamGradient` | `Tensor` | Gets or sets the upstream gradient for backpropagation. | 
| `SeedGradient` | `Tensor` | Gets or sets the gradient of the seed tensor. | 
| `IsDependentBranch` | `bool` | Indicates whether this is a dependent branch in the computation graph. | 
| `CurrentShape` | `int[]` | Gets the shape of the current tensor. | 
| `Id` | `Guid` | Gets the unique identifier of the PradOp instance. |  
| `Result` | `Tensor?` | Gets the result of the computation. | 

### Methods 

#### Tensor Operations 

| Method | Description | 
|--------|-------------| 
| `Add(Tensor tensor)` | Adds the given tensor to the current tensor element-wise. | 
| `Sub(Tensor tensor)` | Subtracts the given tensor from the current tensor element-wise. | 
| `SubFrom(Tensor tensor)` | Subtracts the current tensor from the given tensor element-wise. | 
| `Mul(Tensor tensor)` | Multiplies the current tensor by the given tensor element-wise. | 
| `Div(Tensor tensor)` | Divides the current tensor by the given tensor element-wise. | 
| `DivInto(Tensor tensor)` | Divides the given tensor by the current tensor element-wise. | 
| `MatMul(Tensor tensor)` | Performs matrix multiplication of the current tensor with the given tensor. | 
| `Sin()` | Computes the sine of each element in the current tensor. | 
| `Cos()` | Computes the cosine of each element in the current tensor. | 
| `Atan2(Tensor tensor)` | Computes the arctangent of the quotient of the current tensor and the given tensor. | 
| `Square()` | Computes the square of each element in the current tensor. | 
| `SquareRoot()` | Computes the square root of each element in the current tensor. | 
| `SumRows()` | Sums the rows of the current tensor. | 
| `Exp()` | Computes the exponential of each element in the current tensor. | 
| `Ln()` | Computes the natural logarithm of each element in the current tensor. | 
| `Log()` | Computes the base-10 logarithm of each element in the current tensor. | 
| `Mean(int axis)` | Computes the mean along the specified axis in the current tensor. | 
| `Reciprocal()` | Computes the reciprocal of each element in the current tensor. | 
| `Clip(double min, double max)` | Clips values to the specified range. | 
| `Exclude(double min, double max)` | Excludes values within the specified range. | 
| `Sum(int[] axes)` | Sums the tensor along specified axes. | 
| `BroadcastTo(int[] newShape)` | Broadcasts the tensor to a new shape. |
| `LessThan(Tensor tensor)` | Performs element-wise "less than" comparison. |
| `Where(Tensor condition, Tensor other)` | Selects elements based on a condition tensor. |
| `Modulus(Tensor tensor)` | Performs element-wise modulus operation. |
| `ExtractPatches(int[] filterSize, int[] strides, string padding)` | Extracts patches from a tensor for im2col. |
<<<<<<< HEAD
| `Pow(Tensor tensor)` | Performs an element-wise power operation on the current tensor with the provided exponent. |
=======
| `Max(Tensor other)` | Performs element-wise max operation. |
| `Min(Tensor other)` | Performs element-wise min operation. |
>>>>>>> 67e577b0

#### Tensor Manipulation 

| Method | Description | 
|--------|-------------| 
| `Indexer(params string[] indices)` | Slices the tensor using the given indices. | 
| `Reshape(int[] newShape)` | Reshapes the current tensor to the specified shape. | 
| `Transpose(params int[] permutations)` | Transposes the current tensor according to the given permutations. | 
| `Split(int groupSize, int axis = 0)` | Splits the tensor into multiple tensors along the specified axis. | 
| `Tile(int[] multiples)` | Tiles the tensor along each dimension according to the given multiples. | 
| `Gather(Tensor indices, int axis = 0)` | Gathers slices from the tensor along the specified axis. | 
| `GatherNd(Tensor indices)` | Gathers slices from the tensor using multidimensional indices. | 
| `Slice(int[] begin, int[] size, int[]? strides = null)` | Extracts a slice from the tensor. | 
| `Stack(Tensor[] tensors, int axis = 0)` | Stacks the current tensor with other tensors along a new axis. | 
| `Concat(Tensor[] tensors, int axis = 0)` | Concatenates the current tensor with other tensors along a specified axis. | 
| `ExpandDims(int axis = -1)` | Expands the dimensions of the tensor along the specified axis. | 

#### Computation Graph Management 

| Method | Description | 
|--------|-------------| 
| `Branch()` | Creates a new branch in the computation graph. | 
| `DoParallel(params Func<PradOp, PradResult>[] operations)` | Executes multiple operations in parallel. | 
| `Back(Tensor tensor)` | Initiates backpropagation with the given upstream gradient. | 
| `Back()` | Computes backpropagation to accumulate gradients. | 
| `BranchStack(int n)` | Creates a specified number (n) of branches from the current PradOp instance and returns a BranchStack object for managing these branches. This allows you to easily pop branches as needed. |

### Static Operations 

`PradOp` provides several static operation delegates that can be used with the `Then` method of `PradResult`: 

- `SquareRootOp` 
- `AddOp` 
- `MulOp` 
- `SubOp`
- `SubFromOp`
- `DivOp`
- `DivIntoOp`
- `MatMulOp`
- `ExpandDimsOp`
- `SinOp` 
- `CosOp`
- `ReciprocalOp`
- `ExpOp`
- `LnOp`
- `LogOp`
- `MeanOp`
- `GatherOp`
- `GatherNdOp` 
- `SumRowsOp` 
- `SquareOp` 
- `Atan2Op` 
- `StackOp` 
- `ConcatOp`
- `IndexerOp`
- `ReshapeOp`
- `TransposeOp`
- `TileOp`
- `ClipOp`
- `ExcludeOp`
- `SumOp`
- `BroadcastToOp`
- `LessThanOp`
- `WhereOp`
- `ModulusOp`
- `ExtractPatchesOp`
<<<<<<< HEAD
- `PowOp`
=======
- `MaxOp`
- `MinOp`
>>>>>>> 67e577b0

### PradResult.Then Method

The `Then` method in `PradResult` is a powerful feature that allows for elegant chaining of operations in the computational graph. It provides a fluent interface for applying successive operations to the result of previous computations.

#### Method Signatures

```csharp
public PradResult Then(Delegate operation, Tensor? other = null)
public PradResult Then(Delegate operation, Tensor[] others, int axis = 0)
public PradResult Then(Func<PradResult[], PradResult> operation)
public PradResult[] Then(Func<PradResult[], PradResult[]> operation)
```

#### Functionality

1. **Chaining Operations**: The `Then` method allows you to apply a new operation to the result of the previous operation. This creates a chain of operations that can be read from left to right, improving code readability.

2. **Static Operation Delegates**: The method uses static operation delegates defined in `PradOp` (like `AddOp`, `MulOp`, `SinOp`, etc.) to determine which operation to apply. These static delegates act as keys to retrieve the corresponding instance method.

3. **Flexible Input**: The method can handle operations that require no additional input, a single additional tensor, or multiple additional tensors and an axis.

4. **Dynamic Dispatch**: The method uses the `GetOperation<T>` method of `PradOp` to dynamically retrieve the correct instance method based on the static delegate provided.

 ### PradResult.ThenParallel Method

 The `ThenParallel` method allows for parallel execution of multiple operations on the same PradResult. This is useful for creating branching computational graphs where multiple operations are performed on the same input.

 #### Method Signature

 ```csharp
 public PradResult[] ThenParallel(params Func<PradResult, PradResult>[] operations)
 ```

 #### Functionality

 1. **Parallel Execution**: The method executes multiple operations in parallel, each operating on a copy of the current PradResult.
 2. **Branching**: It creates multiple branches in the computation graph, allowing for different operations to be applied to the same input.
 3. **Result Aggregation**: Returns an array of PradResult instances, one for each parallel operation.

### Usage Examples 

Here are some examples of how to use `PradOp`: 

```csharp 
// Create a PradOp instance with a seed tensor 
var seed = new Tensor(new double[,] { { 1, 2 }, { 3, 4 } }); 
var op = new PradOp(seed); 

// Perform operations 
var result = op.Add(new Tensor(new double[,] { { 5, 6 }, { 7, 8 } })) 
               .Then(PradOp.SquareRootOp) 
               .Then(PradOp.MulOp, new Tensor(new double[,] { { 2, 2 }, { 2, 2 } })); 

// Compute gradients 
op.Back(new Tensor(new double[,] { { 1, 1 }, { 1, 1 } })); 

// Access gradients
var seedGradient = op.SeedGradient;
```

#### Chaining Operations

PradResult allows for elegant chaining of operations:

```csharp
var x = new PradOp(inputTensor);
var y = someOtherTensor;
var result = x.SquareRoot().Then(PradOp.Add, y);
```

#### Parallel Operations

PradOp supports parallel execution of multiple operations:

```csharp -->
var (result1, result2) = pradOp.DoParallel( 
    x => x.Sin(), 
    x => x.Cos()
);
```

Here is a neural network layer with multiple activations:

This example demonstrates how to use ThenParallel and the Then overloads to compute a neural network layer with multiple activation functions in parallel.

```csharp
// Define input and weights
var input = new Tensor(new int[] { 1, 4 }, new double[] { 0.1, 0.2, 0.3, 0.4 });
var weights = new Tensor(new int[] { 4, 3 }, new double[] { 
    0.1, 0.2, 0.3,
    0.4, 0.5, 0.6,
    0.7, 0.8, 0.9,
    1.0, 1.1, 1.2
});
var bias = new Tensor(new int[] { 1, 3 }, new double[] { 0.1, 0.2, 0.3 });

// Create PradOp instance
var pradOp = new PradOp(input);

PradResult? weightsResult = null;
PradResult? biasResult = null;

// Compute layer output with multiple activations
var result = pradOp.MatMul(weights)
    .Then(result => {
        weightsResult = result;
        return result.Then(PradOp.AddOp, bias);
    })
    .Then(result => {
        biasResult = result;
        return result.ThenParallel(
            result => result.Then(PradOp.SinOp),       // Sine activation
            result => result.Then(PradOp.ReciprocalOp).Then(PradOp.AddOp, new Tensor(new int[] { 1, 3 }, 1)),
            result => result.Then(PradOp.ExpOp));        // Exponential activation
    })
    .Then(activations => {
        // Compute weighted sum of activations
        var weights = new Tensor(new int[] { 3 }, new double[] { 0.3, 0.3, 0.4 });
        return activations
            .Select((act, i) => act.PradOp.Mul(weights.Indexer($"{i}").BroadcastTo(new int[] { 1, 3 })))
            .Aggregate((a, b) => a.PradOp.Add(b.Result));
    });

// Compute gradient
var upstreamGradient = new Tensor(new int[] { 1, 3 }, new double[] { 1, 1, 1 });
var gradient = pradOp.Back(upstreamGradient);

// Access results and gradients
Console.WriteLine("Layer output: " + result.Result);
Console.WriteLine("Input gradient: " + gradient);
```

This example showcases:

1. **Matrix Multiplication and Bias Addition**: Simulating a basic neural network layer computation.
2. **Parallel Activation Functions**: Using ThenParallel to apply multiple activation functions to the layer output simultaneously.
3. **Result Aggregation**: Using the Then method to combine the results of multiple activations with a weighted sum.
4. **Gradient Computation**: Demonstrating how gradients can be computed through this complex computation graph.

This example illustrates how ThenParallel and the Then overloads can be used to create more complex and flexible computational graphs, such as those found in advanced neural network architectures with multiple parallel pathways.

#### Combining LessThan, Where, and Modulus

```csharp
// Create input tensors
var x = new Tensor(new int[] { 2, 3 }, new double[] { 1, 2, 3, 4, 5, 6 });
var y = new Tensor(new int[] { 2, 3 }, new double[] { 3, 3, 3, 3, 3, 3 });
var pradOp = new PradOp(x);

// Perform operations
var result = pradOp
    .LessThan(y)  // Check which elements of x are less than 3
    .Then(lessThanResult => {
        var lessThanResultBranch = lessThanResult.PradOp.Branch();
        var modulusResult = lessThanResult.PradOp.Modulus(new Tensor(new int[] { 2, 3 }, new double[] { 2, 2, 2, 2, 2, 2 }));
        return modulusResult.PradOp.Where(lessThanResultBranch.BranchInitialTensor, y);
    });

// Compute gradients
var upstreamGradient = new Tensor(new int[] { 2, 3 }, new double[] { 1, 1, 1, 1, 1, 1 });
var gradient = pradOp.Back(upstreamGradient);
```

#### Custom Operations 

PradOp allows you to define custom operations with their own forward and backward passes. Here's an example of a custom sigmoid operation: 

```csharp 
public PradResult CustomSigmoid() 
{ 
    return this.CustomOperation( 
        operation: input =>  
        { 
            var result = new Tensor(input.Shape); 
            for (int i = 0; i < input.Data.Length; i++) 
            { 
                result.Data[i] = 1 / (1 + PradMath.Exp(-input.Data[i])); 
            } 
            return result; 
        }, 
        reverseOperation: (input, output, upstreamGrad) =>  
        { 
            var gradient = new Tensor(input.Shape); 
            for (int i = 0; i < input.Data.Length; i++) 
            { 
                gradient.Data[i] = output.Data[i] * (1 - output.Data[i]) * upstreamGrad.Data[i]; 
            } 
            return new[] { gradient }; 
        }, 
        outputShape: this.currentTensor.Shape 
    ); 
} 
``` 

Usage: 

```csharp 
var pradOp = new PradOp(inputTensor); 
var result = pradOp.CustomSigmoid(); 
var gradient = pradOp.Back(upstreamGradient); 
``` 

#### Branching 

PradOp supports creating complex computational graphs with branching paths. Here's an example: 

```csharp 
var pradOp = new PradOp(inputTensor); 
var branch = pradOp.Branch(); 

var result1 = pradOp.Sin(); 
var result2 = branch.Cos(); 

var combinedResult = pradOp.Add(result2.Result); 
var gradient = pradOp.Back(upstreamGradient); 
``` 

#### BranchStack

The `BranchStack(int n)` method is designed to streamline the management of multiple branches within the computation graph. It creates `n` branches from the current `PradOp` instance and encapsulates them in a `BranchStack` object. This object provides a `Pop()` method to retrieve and work with individual branches in a controlled and orderly manner.

```csharp
var tBranches = t.BranchStack(4);

var t2 = t.Square();
var t3 = t2.Then(PradOp.MulOp, tBranches.Pop().BranchInitialTensor);
var t4 = t3.Then(PradOp.MulOp, tBranches.Pop().BranchInitialTensor);

var mt = tBranches.Pop().SubFrom(new Tensor(t.CurrentShape, 1.0));
var mt2 = mt.Square();
var mt3 = mt2.Then(PradOp.MulOp, tBranches.Pop().BranchInitialTensor);
```

#### Splitting 

PradOp allows you to split tensors and perform operations on the split parts. Here's an example: 

```csharp 
var pradOp = new PradOp(inputTensor); // Assume inputTensor has shape [4, 10] 
var (leftHalf, rightHalf) = pradOp.Split(5, axis: 1); // Split along the second dimension 

var processedLeft = leftHalf.Square(); 
var processedRight = rightHalf.SquareRoot(); 

var recombined = leftHalf.Stack(new[] { processedRight.Result }, axis: 1); 
var gradient = recombined.Back(upstreamGradient); 
``` 

These examples demonstrate the flexibility of PradOp in handling complex computational graphs, including custom operations, branching, and splitting/recombining tensors. The automatic differentiation system takes care of computing the correct gradients through these complex structures.

## Customization
The ParallelReverseAutoDiff (PRAD) library is designed with customization at its core.

Understanding that the world of machine learning and neural networks is continually evolving, the library allows users to define their own neural network operations.

This feature provides an immense level of flexibility and control over the architecture and behavior of the networks, making it adaptable to both traditional and experimental models.

### Custom Neural Network Operations
One of the standout features of PRAD is the ability to create custom operations. 

These operations can encapsulate any computation or processing steps, including but not limited to, complex forward and backward calculations, and operations involving matrices, vectors, or scalars.

Creating a custom operation requires extending the Operation abstract class, which involves implementing two key methods:

*   Forward(): This method is used to describe how your operation behaves during the forward pass of the neural network. It takes as input the relevant data, processes it as per the custom-defined operation, and produces the output.

*   Backward(): This method is responsible for defining how your operation behaves during the backward pass of the neural network, i.e., how it contributes to the gradients during backpropagation. It receives the gradient of the output and uses it to compute the gradients of its inputs.

Let's look at an example custom operation, MatrixAverageOperation, which calculates the average of feature vectors across a matrix:

```c#
public class MatrixAverageOperation : Operation
{
    private Matrix input;

    public static IOperation Instantiate(NeuralNetwork net)
    {
        return new MatrixAverageOperation();
    }

    public Matrix Forward(Matrix input)
    {
        int numRows = input.Rows;
        this.input = input;
        this.Output = new Matrix(numRows, 1);

        for (int i = 0; i < numRows; i++)
        {
            this.Output[i][0] = input[i].Average();
        }

        return this.Output;
    }

    public override BackwardResult Backward(Matrix dOutput)
    {
        int numRows = dOutput.Length;
        int numCols = this.input.Cols;

        Matrix dInput = new Matrix(numRows, numCols);

        for (int i = 0; i < numRows; i++)
        {
            for (int j = 0; j < numCols; j++)
            {
                dInput[i][j] = dOutput[i][0] / numCols;
            }
        }

        return new BackwardResultBuilder()
            .AddInputGradient(dInput)
            .Build();
    }
}
```
In this example, the Forward method calculates the average of the features for each path, while the Backward method spreads the gradient evenly across the features.

This level of customization allows PRAD to be a versatile tool in the field of machine learning, capable of being tailored to a wide range of tasks, datasets, and innovative architectures.

To register your custom operation with the computation graph, add this to your computation graph class:

```c#
protected override Type TypeRetrieved(string type)
{
    var retrievedType = base.TypeRetrieved(type);
    var customType = Type.GetType("ParallelReverseAutoDiff.RMAD." + type); // replace with your own namespace
    if (customType == null)
    {
        return retrievedType;
    } else
    {
        return customType;
    }
}
```

## Examples

To help you get started with ParallelReverseAutoDiff, we've provided a set of examples in the repository. These examples demonstrate various use cases and features of the library.

You can find these examples in the [examples folder](https://github.com/ameritusweb/ParallelReverseAutoDiff/tree/main/examples) of the repository.

## Support Developer
[!["Buy Me A Coffee"](https://raw.githubusercontent.com/ameritusweb/ParallelReverseAutoDiff/main/docs/orange_img.png)](https://www.buymeacoffee.com/ameritusweb)

## Star the Project

Give it a :star: Star!

## Reporting Bugs

Drop to [Issues](https://github.com/ameritusweb/ParallelReverseAutoDiff/issues)

Or: ameritusweb@gmail.com

Thanks in advance!<|MERGE_RESOLUTION|>--- conflicted
+++ resolved
@@ -1003,12 +1003,9 @@
 | `Where(Tensor condition, Tensor other)` | Selects elements based on a condition tensor. |
 | `Modulus(Tensor tensor)` | Performs element-wise modulus operation. |
 | `ExtractPatches(int[] filterSize, int[] strides, string padding)` | Extracts patches from a tensor for im2col. |
-<<<<<<< HEAD
-| `Pow(Tensor tensor)` | Performs an element-wise power operation on the current tensor with the provided exponent. |
-=======
 | `Max(Tensor other)` | Performs element-wise max operation. |
 | `Min(Tensor other)` | Performs element-wise min operation. |
->>>>>>> 67e577b0
+| `Pow(Tensor tensor)` | Performs an element-wise power operation on the current tensor with the provided exponent. |
 
 #### Tensor Manipulation 
 
@@ -1075,12 +1072,9 @@
 - `WhereOp`
 - `ModulusOp`
 - `ExtractPatchesOp`
-<<<<<<< HEAD
-- `PowOp`
-=======
 - `MaxOp`
 - `MinOp`
->>>>>>> 67e577b0
+- `PowOp`
 
 ### PradResult.Then Method
 
